/*
 * Copyright (c) 2013-2014.  Urban Airship and Contributors
 */

package com.urbanairship.api.client;

import com.google.common.base.Objects;
import com.google.common.base.Optional;
import com.google.common.base.Preconditions;
import com.urbanairship.api.client.model.*;
import com.urbanairship.api.location.model.BoundedBox;
import com.urbanairship.api.location.model.Point;
import com.urbanairship.api.push.model.PushPayload;
import com.urbanairship.api.reports.model.*;
import com.urbanairship.api.schedule.model.SchedulePayload;
import com.urbanairship.api.segments.model.AudienceSegment;
import com.urbanairship.api.tag.model.AddRemoveDeviceFromTagPayload;
import com.urbanairship.api.tag.model.BatchModificationPayload;
import org.apache.commons.lang.StringUtils;
import org.apache.http.HttpHost;
import org.apache.http.HttpResponse;
import org.apache.http.client.fluent.Executor;
import org.apache.http.client.fluent.Request;
import org.apache.http.client.utils.URIBuilder;
import org.apache.http.entity.ContentType;
import org.apache.http.params.CoreProtocolPNames;
import org.joda.time.DateTime;
import org.slf4j.Logger;
import org.slf4j.LoggerFactory;

import java.io.IOException;
import java.io.InputStream;
import java.net.URI;
import java.net.URISyntaxException;
import java.util.List;
import java.util.Properties;

/**
 * The APIClient class handles HTTP requests to the Urban Airship API
 */

public class APIClient {

    /* Static Strings */
    private final static String HOURLY = "HOURLY";
    private final static String MONTHLY = "MONTHLY";
    private final static String DAILY = "DAILY";

    /* Header keys/values */
    private final static String CONTENT_TYPE_KEY = "Content-type";
    private final static String ACCEPT_KEY = "Accept";
    private final static String UA_APPLICATION_JSON = "application/vnd.urbanairship+json;";

    /* URI Paths */
    private final static String API_PUSH_PATH = "/api/push/";
    private final static String API_VALIDATE_PATH = "/api/push/validate/";
    private final static String API_SCHEDULE_PATH = "/api/schedules/";
    private final static String API_TAGS_PATH = "/api/tags/";
    private final static String API_TAGS_BATCH_PATH = "/api/tags/batch/";
    private final static String API_LOCATION_PATH = "/api/location/";
    private final static String API_SEGMENTS_PATH = "/api/segments/";
    private final static String API_DEVICE_CHANNELS_PATH = "/api/channels/";
    private final static String API_STATISTICS_PATH = "/api/push/stats/";
    private final static String API_REPORTS_PER_PUSH_DETAIL_PATH = "/api/reports/perpush/detail/";
    private final static String API_REPORTS_PER_PUSH_SERIES_PATH = "/api/reports/perpush/series/";
    private final static String API_REPORTS_PUSH_RESPONSE_PATH = "/api/reports/responses/";
    private final static String API_REPORTS_APPS_OPEN_PATH = "/api/reports/opens/";
    private final static String API_REPORTS_TIME_IN_APP_PATH = "/api/reports/timeinapp/";
    private final static Logger logger = LoggerFactory.getLogger("com.urbanairship.api");
    /* User auth */
    private final String appKey;
    private final String appSecret;
    /* URI, version */
    private final URI baseURI;
    private final Number version;
    /* HTTP */
    private final HttpHost uaHost;
    private final Optional<ProxyInfo> proxyInfo;

<<<<<<< HEAD
    private final static Logger logger = LoggerFactory.getLogger("com.urbanairship.api");

    public static Builder newBuilder(){
        return new Builder();
    }

    private APIClient(String appKey, String appSecret, String baseURI, Number version, Optional<ProxyInfo> proxyInfoOptional) {
=======
    private APIClient(String appKey, String appSecret, String baseURI, Number version) {
>>>>>>> f2b45a1e
        Preconditions.checkArgument(StringUtils.isNotBlank(appKey),
                "App key must be provided.");
        Preconditions.checkArgument(StringUtils.isNotBlank(appSecret),
                "App secret must be provided");
        this.appKey = appKey;
        this.appSecret = appSecret;
        this.baseURI = URI.create(baseURI);
        this.version = version;
        this.uaHost = new HttpHost(URI.create(baseURI).getHost(), 443, "https");
        this.proxyInfo = proxyInfoOptional;
    }

<<<<<<< HEAD
    public String getAppSecret() { return appSecret; }
    public String getAppKey() { return appKey; }
    public Optional<ProxyInfo> getProxyInfo() { return proxyInfo; }
=======
    public static Builder newBuilder() {
        return new Builder();
    }

    public String getAppSecret() {
        return appSecret;
    }

    public String getAppKey() {
        return appKey;
    }
>>>>>>> f2b45a1e

    /* Add the version number to the default version header */

    private String versionedAcceptHeader(Number version) {
        return String.format("%s version=%s;", UA_APPLICATION_JSON, version.toString());
    }

    /* Retrieves Java Client API Version */

    public String getUserAgent() {
        InputStream stream = getClass().getResourceAsStream("/client.properties");

        if (stream == null) {
            return "UNKNOWN";
        }

        Properties props = new Properties();

        try {
            props.load(stream);
            stream.close();
            return "UAJavaLib/" + props.get("client.version");
        } catch (IOException e) {
            return "UNKNOWN";
        }
    }
    
    /* Provisioning Methods */

    private Request provisionRequest(Request object) {
        object.config(CoreProtocolPNames.USER_AGENT, getUserAgent())
            .addHeader(CONTENT_TYPE_KEY, versionedAcceptHeader(version))
            .addHeader(ACCEPT_KEY, versionedAcceptHeader(version));

        if (proxyInfo.isPresent()) { object.viaProxy(proxyInfo.get().getProxyHost()); }

        return object;
    }

    private Executor provisionExecutor() {
        Executor executor = Executor.newInstance()
                .auth(uaHost, appKey, appSecret)
                .authPreemptive(uaHost);

        if (proxyInfo.isPresent()) {

            HttpHost host = proxyInfo.get().getProxyHost();
            executor.authPreemptiveProxy(host);

            if (proxyInfo.get().getProxyCredentials().isPresent()) {
                executor.auth(host, proxyInfo.get().getProxyCredentials().get());
            }
        }

        return executor;
    }

    /* Push API */

    public APIClientResponse<APIPushResponse> push(PushPayload payload) throws IOException {
        Preconditions.checkNotNull(payload, "Payload required when executing a push operation");
        Request request = provisionRequest(Request.Post(baseURI.resolve(API_PUSH_PATH)));
        request.bodyString(payload.toJSON(), ContentType.APPLICATION_JSON);

        if (logger.isDebugEnabled()) {
            logger.debug(String.format("Executing push request %s", request));
        }

        return provisionExecutor().execute(request).handleResponse(new PushAPIResponseHandler());
    }

    public APIClientResponse<APIPushResponse> validate(PushPayload payload) throws IOException {
        Preconditions.checkNotNull(payload, "Payload required when executing a validate push operation");
        Request request = provisionRequest(Request.Post(baseURI.resolve(API_VALIDATE_PATH)));
        request.bodyString(payload.toJSON(), ContentType.APPLICATION_JSON);

        if (logger.isDebugEnabled()) {
            logger.debug(String.format("Executing validate push request %s", request));
        }

        return provisionExecutor().execute(request).handleResponse(new PushAPIResponseHandler());
    }

    /* Schedules API */

    public APIClientResponse<APIScheduleResponse> schedule(SchedulePayload payload) throws IOException {
        Preconditions.checkNotNull(payload, "Payload required when scheduling a push request");
        Request request = provisionRequest(Request.Post(baseURI.resolve(API_SCHEDULE_PATH)));
        request.bodyString(payload.toJSON(), ContentType.APPLICATION_JSON);

        if (logger.isDebugEnabled()) {
            logger.debug(String.format("Executing schedule request %s", request));
        }

        return provisionExecutor().execute(request).handleResponse(new ScheduleAPIResponseHandler());
    }

    public APIClientResponse<APIListAllSchedulesResponse> listAllSchedules() throws IOException {
        Request request = provisionRequest(Request.Get(baseURI.resolve(API_SCHEDULE_PATH)));

        if (logger.isDebugEnabled()) {
            logger.debug(String.format("Executing list all schedules request %s", request));
        }

        return provisionExecutor().execute(request).handleResponse(new ListAllSchedulesAPIResponseHandler());
    }

    public APIClientResponse<APIListAllSchedulesResponse> listAllSchedules(String start, int limit, String order) throws IOException {
        String path = "/api/schedules" + "?" + "start=" + start + "&limit=" + limit + "&order=" + order;
        Request request = provisionRequest(Request.Get(baseURI.resolve(path)));

        if (logger.isDebugEnabled()) {
            logger.debug(String.format("Executing list all schedules request %s", request));
        }

        return provisionExecutor().execute(request).handleResponse(new ListAllSchedulesAPIResponseHandler());
    }

    public APIClientResponse<APIListAllSchedulesResponse> listAllSchedules(String next_page) throws IOException, URISyntaxException {
        URI np = new URI(next_page);
        Request request = provisionRequest(Request.Get(baseURI.resolve(np.getPath() + "?" + np.getQuery())));

        if (logger.isDebugEnabled()) {
            logger.debug(String.format("Executing list all schedules request %s", request));
        }

        return provisionExecutor().execute(request).handleResponse(new ListAllSchedulesAPIResponseHandler());
    }

    public APIClientResponse<SchedulePayload> listSchedule(String id) throws IOException {
        Request request = provisionRequest(Request.Get(baseURI.resolve(API_SCHEDULE_PATH + id)));

        if (logger.isDebugEnabled()) {
            logger.debug(String.format("Executing list specific schedule request %s", request));
        }

        return provisionExecutor().execute(request).handleResponse(new ListScheduleAPIResponseHandler());
    }

    public APIClientResponse<APIScheduleResponse> updateSchedule(SchedulePayload payload, String id) throws IOException {
        Preconditions.checkNotNull(payload, "Payload is required when updating schedule");
        Request req = provisionRequest(Request.Put(baseURI.resolve(API_SCHEDULE_PATH + id)));
        req.bodyString(payload.toJSON(), ContentType.APPLICATION_JSON);

        if (logger.isDebugEnabled()) {
            logger.debug(String.format("Executing update schedule request %s", req));
        }

        return provisionExecutor().execute(req).handleResponse(new ScheduleAPIResponseHandler());
    }

    public HttpResponse deleteSchedule(String id) throws IOException {
        Request req = provisionRequest(Request.Delete(baseURI.resolve(API_SCHEDULE_PATH + id)));

        if (logger.isDebugEnabled()) {
            logger.debug(String.format("Executing delete schedule request %s", req));
        }

        return provisionExecutor().execute(req).returnResponse();
    }

    /* Tags API */

    public APIClientResponse<APIListTagsResponse> listTags() throws IOException {
        Request req = provisionRequest(Request.Get(baseURI.resolve(API_TAGS_PATH)));

        if (logger.isDebugEnabled()) {
            logger.debug(String.format("Executing list tags request %s", req));
        }

        return provisionExecutor().execute(req).handleResponse(new ListTagsAPIResponseHandler());
    }

    public HttpResponse createTag(String tag) throws IOException {
        Request req = provisionRequest(Request.Put(baseURI.resolve(API_TAGS_PATH + tag)));

        if (logger.isDebugEnabled()) {
            logger.debug(String.format("Executing create tag request %s", req));
        }

        return provisionExecutor().execute(req).returnResponse();
    }

    public HttpResponse deleteTag(String tag) throws IOException {
        Request req = provisionRequest(Request.Delete(baseURI.resolve(API_TAGS_PATH + tag)));

        if (logger.isDebugEnabled()) {
            logger.debug(String.format("Executing delete tag request %s", req));
        }

        return provisionExecutor().execute(req).returnResponse();
    }

    public HttpResponse addRemoveDevicesFromTag(String tag, AddRemoveDeviceFromTagPayload payload) throws IOException {
        Preconditions.checkNotNull(payload, "Payload is required when adding and/or removing devices from a tag");
        Request req = provisionRequest(Request.Post(baseURI.resolve(API_TAGS_PATH + tag)));
        req.bodyString(payload.toJSON(), ContentType.APPLICATION_JSON);

        if (logger.isDebugEnabled()) {
            logger.debug(String.format("Executing add/remove devices from tag request %s", req));
        }

        return provisionExecutor().execute(req).returnResponse();
    }

    public HttpResponse batchModificationOfTags(BatchModificationPayload payload) throws IOException {
        Preconditions.checkNotNull(payload, "Payload is required when performing batch modification of tags");
        Request req = provisionRequest(Request.Post(baseURI.resolve(API_TAGS_BATCH_PATH)));
        req.bodyString(payload.toJSON(), ContentType.APPLICATION_JSON);

        if (logger.isDebugEnabled()) {
            logger.debug(String.format("Executing batch modification of tags request %s", req));
        }

        return provisionExecutor().execute(req).returnResponse();
    }

    /* Location API */

    public APIClientResponse<APILocationResponse> queryLocationInformation(String query) throws IOException {
        Preconditions.checkArgument(StringUtils.isNotBlank(query), "Query text cannot be blank");

        URIBuilder builder = new URIBuilder(baseURI.resolve(API_LOCATION_PATH));
        builder.addParameter("q", query);

        Request req = provisionRequest(Request.Get(builder.toString()));

        req.removeHeaders(ACCEPT_KEY);      // Workaround for v3 routing bug

        if (logger.isDebugEnabled()) {
            logger.debug(String.format("Executing query location information without type request %s", req));
        }

        return provisionExecutor().execute(req).handleResponse(new LocationAPIResponseHandler());
    }

    public APIClientResponse<APILocationResponse> queryLocationInformation(String query, String type) throws IOException {
        Preconditions.checkArgument(StringUtils.isNotBlank(query), "Query text cannot be blank");

        URIBuilder builder = new URIBuilder(baseURI.resolve(API_LOCATION_PATH));
        builder.addParameter("q", query);
        builder.addParameter("type", type);

        Request req = provisionRequest(Request.Get(builder.toString()));

        req.removeHeaders(ACCEPT_KEY);      // Workaround for v3 routing bug

        if (logger.isDebugEnabled()) {
            logger.debug(String.format("Executing query location information without type request %s", req));
        }

        return provisionExecutor().execute(req).handleResponse(new LocationAPIResponseHandler());
    }

    public APIClientResponse<APILocationResponse> queryLocationInformation(Point point) throws IOException {
        Preconditions.checkNotNull(point, "Point must not be null");
        Preconditions.checkArgument(point.isValid(), "Point must be a valid coordinate");

        URIBuilder builder = new URIBuilder(baseURI.resolve(API_LOCATION_PATH + point.getLatitude() + "," + point.getLongitude()));

        Request req = provisionRequest(Request.Get(builder.toString()));

        req.removeHeaders(ACCEPT_KEY);      // Workaround for v3 routing bug

        if (logger.isDebugEnabled()) {
            logger.debug(String.format("Executing query location information without type request %s", req));
        }

        return provisionExecutor().execute(req).handleResponse(new LocationAPIResponseHandler());
    }

    public APIClientResponse<APILocationResponse> queryLocationInformation(Point point, String type) throws IOException {
        Preconditions.checkNotNull(point, "Point must not be null");
        Preconditions.checkArgument(point.isValid(), "Point must be a valid coordinate");

        URIBuilder builder = new URIBuilder(baseURI.resolve(API_LOCATION_PATH + point.getLatitude() + "," + point.getLongitude()));
        builder.addParameter("type", type);

        Request req = provisionRequest(Request.Get(builder.toString()));

        req.removeHeaders(ACCEPT_KEY);      // Workaround for v3 routing bug

        if (logger.isDebugEnabled()) {
            logger.debug(String.format("Executing query location information without type request %s", req));
        }

        return provisionExecutor().execute(req).handleResponse(new LocationAPIResponseHandler());
    }

    public APIClientResponse<APILocationResponse> queryLocationInformation(BoundedBox box) throws IOException {
        Preconditions.checkNotNull(box, "Box must not be null");
        Preconditions.checkArgument(box.isValid(), "Box must be a valid coordinate");

        URIBuilder builder = new URIBuilder(baseURI.resolve(API_LOCATION_PATH +
                        box.getCornerOne().getLatitude() + "," +
                        box.getCornerOne().getLongitude() + "," +
                        box.getCornerTwo().getLatitude() + "," +
                        box.getCornerTwo().getLongitude()
        ));

        Request req = provisionRequest(Request.Get(builder.toString()));

        req.removeHeaders(ACCEPT_KEY);      // Workaround for v3 routing bug

        if (logger.isDebugEnabled()) {
            logger.debug(String.format("Executing query location information without type request %s", req));
        }

        return provisionExecutor().execute(req).handleResponse(new LocationAPIResponseHandler());
    }

    public APIClientResponse<APILocationResponse> queryLocationInformation(BoundedBox box, String type) throws IOException {
        Preconditions.checkNotNull(box, "Box must not be null");
        Preconditions.checkArgument(box.isValid(), "Box must be a valid coordinate");

        URIBuilder builder = new URIBuilder(baseURI.resolve(API_LOCATION_PATH +
                        box.getCornerOne().getLatitude() + "," +
                        box.getCornerOne().getLongitude() + "," +
                        box.getCornerTwo().getLatitude() + "," +
                        box.getCornerTwo().getLongitude()
        ));

        builder.addParameter("type", type);

        Request req = provisionRequest(Request.Get(builder.toString()));

        req.removeHeaders(ACCEPT_KEY);      // Workaround for v3 routing bug

        if (logger.isDebugEnabled()) {
            logger.debug(String.format("Executing query location information without type request %s", req));
        }

        return provisionExecutor().execute(req).handleResponse(new LocationAPIResponseHandler());
    }

    /* Segments API */

    public APIClientResponse<APIListAllSegmentsResponse> listAllSegments() throws IOException {
        Request req = provisionRequest(Request.Get(baseURI.resolve(API_SEGMENTS_PATH)));

        if (logger.isDebugEnabled()) {
            logger.debug(String.format("Executing list all segments request %s", req));
        }

        return provisionExecutor().execute(req).handleResponse(new ListAllSegmentsAPIResponseHandler());
    }

    public APIClientResponse<APIListAllSegmentsResponse> listAllSegments(String nextPage) throws IOException, URISyntaxException {
        URI np = new URI(nextPage);
        Request req = provisionRequest(Request.Get(baseURI.resolve(np.getPath() + "?" + np.getQuery())));

        if (logger.isDebugEnabled()) {
            logger.debug(String.format("Executing list all segments request %s", req));
        }

        return provisionExecutor().execute(req).handleResponse(new ListAllSegmentsAPIResponseHandler());
    }

    public APIClientResponse<APIListAllSegmentsResponse> listAllSegments(String start, int limit, String order) throws IOException, URISyntaxException {
        String path = "/api/segments" + "?" + "start=" + start + "&limit=" + limit + "&order=" + order;
        Request req = provisionRequest(Request.Get(baseURI.resolve(path)));

        if (logger.isDebugEnabled()) {
            logger.debug(String.format("Executing list all segments request %s", req));
        }

        return provisionExecutor().execute(req).handleResponse(new ListAllSegmentsAPIResponseHandler());
    }

    public APIClientResponse<AudienceSegment> listSegment(String segmentID) throws IOException, URISyntaxException {
        Preconditions.checkArgument(StringUtils.isNotBlank(segmentID), "segmentID is required when listing segment");

        String path = API_SEGMENTS_PATH + segmentID;
        Request req = provisionRequest(Request.Get(baseURI.resolve(path)));

        if (logger.isDebugEnabled()) {
            logger.debug(String.format("Executing list all segments request %s", req));
        }

        return provisionExecutor().execute(req).handleResponse(new AudienceSegmentAPIResponseHandler());
    }

    public HttpResponse createSegment(AudienceSegment payload) throws IOException {
        Preconditions.checkNotNull(payload, "Payload is required when creating segment");
        Request req = provisionRequest(Request.Post(baseURI.resolve(API_SEGMENTS_PATH)));


        req.bodyString(payload.toJSON(), ContentType.APPLICATION_JSON);

        if (logger.isDebugEnabled()) {
            logger.debug(String.format("Executing create segment request %s", req));
        }

        return provisionExecutor().execute(req).returnResponse();
    }

    public HttpResponse changeSegment(String segmentID, AudienceSegment payload) throws IOException {
        Preconditions.checkArgument(StringUtils.isNotBlank(segmentID), "segmentID is required when updating segment");
        Preconditions.checkNotNull(payload, "Payload is required when updating segment");

        String path = API_SEGMENTS_PATH + segmentID;
        Request req = provisionRequest(Request.Put(baseURI.resolve(path)));


        req.bodyString(payload.toJSON(), ContentType.APPLICATION_JSON);

        if (logger.isDebugEnabled()) {
            logger.debug(String.format("Executing change segment request %s", req));
        }

        return provisionExecutor().execute(req).returnResponse();
    }

    public HttpResponse deleteSegment(String segmentID) throws IOException, URISyntaxException {
        Preconditions.checkArgument(StringUtils.isNotBlank(segmentID), "segmentID is required when deleting segment");

        String path = API_SEGMENTS_PATH + segmentID;
        Request req = provisionRequest(Request.Delete(baseURI.resolve(path)));

        if (logger.isDebugEnabled()) {
            logger.debug(String.format("Executing delete segment request %s", req));
        }

        return provisionExecutor().execute(req).returnResponse();
    }

    /* Device Information API */

    public APIClientResponse<APIListSingleChannelResponse> listChannel(String channel) throws IOException, URISyntaxException {

        String path = API_DEVICE_CHANNELS_PATH + channel;
        Request req = provisionRequest(Request.Get(baseURI.resolve(path)));

        if (logger.isDebugEnabled()) {
            logger.debug(String.format("Executing get single channels request %s", req));
        }

        return provisionExecutor().execute(req).handleResponse(new ListSingleChannelAPIResponseHandler());
    }

    public APIClientResponse<APIListAllChannelsResponse> listAllChannels() throws IOException {
        Request req = provisionRequest(Request.Get(baseURI.resolve(API_DEVICE_CHANNELS_PATH)));

        if (logger.isDebugEnabled()) {
            logger.debug(String.format("Executing list all channels request %s", req));
        }

        return provisionExecutor().execute(req).handleResponse(new ListAllChannelsAPIResponseHandler());
    }

    /* Reports API */

    public APIClientResponse<PerPushDetailResponse> listPerPushDetail(String pushID) throws IOException {
        URIBuilder builder = new URIBuilder(baseURI.resolve(API_REPORTS_PER_PUSH_DETAIL_PATH + pushID));

        Request req = provisionRequest(Request.Get(builder.toString()));

        if (logger.isDebugEnabled()) {
            logger.debug(String.format("Executing list per push detail request %s", req));
        }

        return provisionExecutor().execute(req).handleResponse(new ListPerPushDetailAPIResponseHandler());
    }

    public APIClientResponse<PerPushSeriesResponse> listPerPushSeries(String pushID) throws IOException {
        URIBuilder builder = new URIBuilder(baseURI.resolve(API_REPORTS_PER_PUSH_SERIES_PATH + pushID));

        Request req = provisionRequest(Request.Get(builder.toString()));

        if (logger.isDebugEnabled()) {
            logger.debug(String.format("Executing list per push series request %s", req));
        }

        return provisionExecutor().execute(req).handleResponse(new ListPerPushSeriesResponseHandler());
    }

    public APIClientResponse<PerPushSeriesResponse> listPerPushSeries(String pushID, String precision) throws IOException {
        Preconditions.checkArgument(HOURLY.equals(precision) ||
                        DAILY.equals(precision) ||
                        MONTHLY.equals(precision),
                "Precision must be specified as HOURLY, DAILY or MONTHLY");

        URIBuilder builder = new URIBuilder(baseURI.resolve(API_REPORTS_PER_PUSH_SERIES_PATH + pushID));

        builder.addParameter("precision", precision.toUpperCase());

        Request req = provisionRequest(Request.Get(builder.toString()));

        if (logger.isDebugEnabled()) {
            logger.debug(String.format("Executing list per push series with precision request %s", req));
        }

        return provisionExecutor().execute(req).handleResponse(new ListPerPushSeriesResponseHandler());
    }

    public APIClientResponse<PerPushSeriesResponse> listPerPushSeries(String pushID,
                                                                      String precision,
                                                                      DateTime start,
                                                                      DateTime end) throws IOException {
        Preconditions.checkArgument(HOURLY.equals(precision) ||
                        DAILY.equals(precision) ||
                        MONTHLY.equals(precision),
                "Precision must be specified as HOURLY, DAILY or MONTHLY");

        Preconditions.checkNotNull(start, "Start time is required when performing listing of per push series");
        Preconditions.checkNotNull(end, "End time is required when performing listing of per push series");
        Preconditions.checkArgument(start.isBefore(end), "Start time must be before End time");

        URIBuilder builder = new URIBuilder(baseURI.resolve(API_REPORTS_PER_PUSH_SERIES_PATH + pushID));

        builder.addParameter("precision", precision.toUpperCase());
        builder.addParameter("start", start.toLocalDateTime().toString());
        builder.addParameter("end", end.toLocalDateTime().toString());

        Request req = provisionRequest(Request.Get(builder.toString()));

        if (logger.isDebugEnabled()) {
            logger.debug(String.format("Executing list per push series with precision and range request %s", req));
        }

        return provisionExecutor().execute(req).handleResponse(new ListPerPushSeriesResponseHandler());
    }

    public APIClientResponse<SinglePushInfoResponse> listIndividualPushResponseStatistics(String id) throws IOException {
        Preconditions.checkNotNull(id, "Push id is required when performing listing of individual push response statistics.");

        URIBuilder builder = new URIBuilder(baseURI.resolve(API_REPORTS_PUSH_RESPONSE_PATH + id));

        Request req = provisionRequest(Request.Get(builder.toString()));

        if (logger.isDebugEnabled()) {
            logger.debug(String.format("Executing list Statistics in CSV String format request %s", req));
        }

        return provisionExecutor().execute(req).handleResponse(new ListIndividualPushAPIResponseHandler());
    }

    public APIClientResponse<APIReportsPushListingResponse> listReportsResponseListing(DateTime start,
                                                                                       DateTime end,
                                                                                       Optional<Integer> limit,
                                                                                       Optional<String> pushIDStart)
            throws IOException {

        Preconditions.checkNotNull(start, "Start time is required when performing listing of push statistics");
        Preconditions.checkNotNull(end, "End time is required when performing listing of push statistics");
        Preconditions.checkArgument(start.isBefore(end), "Start time must be before End time");

        URIBuilder builder = new URIBuilder(baseURI.resolve(API_REPORTS_PUSH_RESPONSE_PATH + "list"));

        builder.addParameter("start", start.toLocalDateTime().toString());
        builder.addParameter("end", end.toLocalDateTime().toString());

        if (limit.isPresent()) {
            builder.addParameter("limit", limit.get().toString());
        }
        if (pushIDStart.isPresent()) {
            builder.addParameter("push_id_start", pushIDStart.get());
        }

        Request req = provisionRequest(Request.Get(builder.toString()));

        if (logger.isDebugEnabled()) {
            logger.debug(String.format("Executing list Statistics in CSV String format request %s", req));
        }

        return provisionExecutor().execute(req).handleResponse(new ListReportsListingResponseHandler());

    }

    public APIClientResponse<ReportsAPIOpensResponse> listAppsOpenReport(DateTime start, DateTime end, String precision) throws IOException {

        Preconditions.checkArgument(precision.toUpperCase().equals("HOURLY") ||
                        precision.toUpperCase().equals("DAILY") ||
                        precision.toUpperCase().equals("MONTHLY"),
                "Precision must be specified as HOURLY, DAILY or MONTHLY");

        Preconditions.checkNotNull(start, "Start time is required when performing listing of apps open");
        Preconditions.checkNotNull(end, "End time is required when performing listing of apps open");
        Preconditions.checkArgument(start.isBefore(end), "Start time must be before End time");

        URIBuilder builder = new URIBuilder(baseURI.resolve(API_REPORTS_APPS_OPEN_PATH));

        builder.addParameter("precision", precision.toUpperCase());
        builder.addParameter("start", start.toLocalDateTime().toString());
        builder.addParameter("end", end.toLocalDateTime().toString());

        Request req = provisionRequest(Request.Get(builder.toString()));

        if (logger.isDebugEnabled()) {
            logger.debug(String.format("Executing list apps open report request %s", req));
        }

        return provisionExecutor().execute(req).handleResponse(new AppsOpenReportAPIResponseHandler());
    }

    public APIClientResponse<ReportsAPITimeInAppResponse> listTimeInAppReport(DateTime start, DateTime end, String precision) throws IOException {

        Preconditions.checkArgument(precision.toUpperCase().equals("HOURLY") ||
                        precision.toUpperCase().equals("DAILY") ||
                        precision.toUpperCase().equals("MONTHLY"),
                "Precision must be specified as HOURLY, DAILY or MONTHLY");

        Preconditions.checkNotNull(start, "Start time is required when performing listing of time in app");
        Preconditions.checkNotNull(end, "End time is required when performing listing of time in app");
        Preconditions.checkArgument(start.isBefore(end), "Start time must be before End time");

        URIBuilder builder = new URIBuilder(baseURI.resolve(API_REPORTS_TIME_IN_APP_PATH));

        builder.addParameter("precision", precision.toUpperCase());
        builder.addParameter("start", start.toLocalDateTime().toString());
        builder.addParameter("end", end.toLocalDateTime().toString());

        Request req = provisionRequest(Request.Get(builder.toString()));

        if (logger.isDebugEnabled()) {
            logger.debug(String.format("Executing list time in app report request %s", req));
        }

        return provisionExecutor().execute(req).handleResponse(new TimeInAppReportAPIResponseHandler());
    }

    /**
     * Returns hourly counts for pushes sent for this application.
     * JSON format
     *
     * @param start Start Time
     * @param end   Hours
     * @return APIClientResponse of List of AppStats in JSON. Times are in UTC, and data is provided for each push platform.
     * @throws IOException
     */
    public APIClientResponse<List<AppStats>> listPushStatistics(DateTime start, DateTime end) throws IOException, URISyntaxException {
        Preconditions.checkNotNull(start, "Start time is required when performing listing of push statistics");
        Preconditions.checkNotNull(end, "End time is required when performing listing of push statistics");
        Preconditions.checkArgument(start.isBefore(end), "Start time must be before End time");

        URIBuilder builder = new URIBuilder(baseURI.resolve(API_STATISTICS_PATH));

        builder.addParameter("start", start.toLocalDateTime().toString());
        builder.addParameter("end", end.toLocalDateTime().toString());
        builder.addParameter("format", "json");

        Request req = provisionRequest(Request.Get(builder.toString()));

        req.removeHeaders(ACCEPT_KEY);      // Workaround for v3 routing bug

        if (logger.isDebugEnabled()) {
            logger.debug(String.format("Executing list Statistics in CSV String format request %s", req));
        }

        return provisionExecutor().execute(req).handleResponse(new ListAppStatsAPIResponseHandler());
    }

    /**
     * Returns hourly counts for pushes sent for this application.
     * CSV format for easy importing into spreadsheets.
     *
     * @param start Start Time
     * @param end   End Time
     * @return APIClientResponse of String in CSV. Times are in UTC, and data is provided for each push platform.
     * (Currently: iOS, Helium, BlackBerry, C2DM, GCM, Windows 8, and Windows Phone 8, in that order.)
     * @throws IOException
     */
    public APIClientResponse<String> listPushStatisticsInCSVString(DateTime start, DateTime end) throws IOException {
        Preconditions.checkNotNull(start, "Start time is required when performing listing of push statistics");
        Preconditions.checkNotNull(end, "End time is required when performing listing of push statistics");
        Preconditions.checkArgument(start.isBefore(end), "Start time must be before End time");

        URIBuilder builder = new URIBuilder(baseURI.resolve(API_STATISTICS_PATH));

        builder.addParameter("start", start.toLocalDateTime().toString());
        builder.addParameter("end", end.toLocalDateTime().toString());
        builder.addParameter("format", "csv");

        Request req = provisionRequest(Request.Get(builder.toString()));

        req.removeHeaders(ACCEPT_KEY);      // Workaround for v3 routing bug

        if (logger.isDebugEnabled()) {
            logger.debug(String.format("Executing list Statistics in CSV String format request %s", req));
        }

        return provisionExecutor().execute(req).handleResponse(new StringAPIResponseHandler());
    }

    /* Object methods */

    @Override
    public int hashCode() {
        return Objects.hashCode(appKey, appSecret, baseURI, version, uaHost, proxyInfo);
    }

    @Override
    public boolean equals(Object obj) {
        if (this == obj) {
            return true;
        }
        if (obj == null || getClass() != obj.getClass()) {
            return false;
        }
        final APIClient other = (APIClient) obj;
        return Objects.equal(this.appKey, other.appKey) && Objects.equal(this.appSecret, other.appSecret) && Objects.equal(this.baseURI, other.baseURI) && Objects.equal(this.version, other.version) && Objects.equal(this.uaHost, other.uaHost) && Objects.equal(this.proxyInfo, other.proxyInfo);
    }

    @Override
    public String toString() {
<<<<<<< HEAD
        return "APIClient{" +
                "appKey='" + appKey + '\'' +
                ", appSecret='" + appSecret + '\'' +
                ", baseURI=" + baseURI +
                ", version=" + version +
                ", uaHost=" + uaHost +
                ", proxyInfo=" + proxyInfo +
                '}';
=======
        return "APIClient\nAppKey:" + appKey + "\nAppSecret:" + appSecret + "\n";
>>>>>>> f2b45a1e
    }

    /* Builder for APIClient */

    public static class Builder {

        private String key;
        private String secret;
        private String baseURI;
        private Number version;
        private ProxyInfo proxyInfoOptional;

        private Builder() {
            baseURI = "https://go.urbanairship.com";
            version = 3;
        }

        public Builder setKey(String key) {
            this.key = key;
            return this;
        }

        public Builder setSecret(String appSecret) {
            this.secret = appSecret;
            return this;
        }

        public Builder setBaseURI(String URI) {
            this.baseURI = URI;
            return this;
        }

        public Builder setVersion(Number version) {
            this.version = version;
            return this;
        }

        public Builder setProxyInfo(ProxyInfo value) {
            this.proxyInfoOptional = value;
            return this;
        }

        public APIClient build() {
            Preconditions.checkNotNull(key, "app key needed to build APIClient");
            Preconditions.checkNotNull(secret, "app secret needed to build APIClient");
            Preconditions.checkNotNull(baseURI, "base URI needed to build APIClient");
            Preconditions.checkNotNull(version, "version needed to build APIClient");

            return new APIClient(key, secret, baseURI, version, Optional.fromNullable(proxyInfoOptional));
        }

    }
}<|MERGE_RESOLUTION|>--- conflicted
+++ resolved
@@ -48,6 +48,7 @@
 
     /* Header keys/values */
     private final static String CONTENT_TYPE_KEY = "Content-type";
+    private final static String CONTENT_TYPE_VALUE = "application/json";
     private final static String ACCEPT_KEY = "Accept";
     private final static String UA_APPLICATION_JSON = "application/vnd.urbanairship+json;";
 
@@ -77,7 +78,7 @@
     private final HttpHost uaHost;
     private final Optional<ProxyInfo> proxyInfo;
 
-<<<<<<< HEAD
+    private APIClient(String appKey, String appSecret, String baseURI, Number version) {
     private final static Logger logger = LoggerFactory.getLogger("com.urbanairship.api");
 
     public static Builder newBuilder(){
@@ -85,9 +86,6 @@
     }
 
     private APIClient(String appKey, String appSecret, String baseURI, Number version, Optional<ProxyInfo> proxyInfoOptional) {
-=======
-    private APIClient(String appKey, String appSecret, String baseURI, Number version) {
->>>>>>> f2b45a1e
         Preconditions.checkArgument(StringUtils.isNotBlank(appKey),
                 "App key must be provided.");
         Preconditions.checkArgument(StringUtils.isNotBlank(appSecret),
@@ -100,14 +98,12 @@
         this.proxyInfo = proxyInfoOptional;
     }
 
-<<<<<<< HEAD
+    public static Builder newBuilder() {
+        return new Builder();
+    }
     public String getAppSecret() { return appSecret; }
     public String getAppKey() { return appKey; }
     public Optional<ProxyInfo> getProxyInfo() { return proxyInfo; }
-=======
-    public static Builder newBuilder() {
-        return new Builder();
-    }
 
     public String getAppSecret() {
         return appSecret;
@@ -116,7 +112,6 @@
     public String getAppKey() {
         return appKey;
     }
->>>>>>> f2b45a1e
 
     /* Add the version number to the default version header */
 
@@ -822,18 +817,7 @@
 
     @Override
     public String toString() {
-<<<<<<< HEAD
-        return "APIClient{" +
-                "appKey='" + appKey + '\'' +
-                ", appSecret='" + appSecret + '\'' +
-                ", baseURI=" + baseURI +
-                ", version=" + version +
-                ", uaHost=" + uaHost +
-                ", proxyInfo=" + proxyInfo +
-                '}';
-=======
-        return "APIClient\nAppKey:" + appKey + "\nAppSecret:" + appSecret + "\n";
->>>>>>> f2b45a1e
+        return "APIClient\nAppKey:"+ appKey +"\nAppSecret:" + appSecret + "\n";
     }
 
     /* Builder for APIClient */
