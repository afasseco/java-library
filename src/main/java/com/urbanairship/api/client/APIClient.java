--- conflicted
+++ resolved
@@ -4,9 +4,13 @@
 
 package com.urbanairship.api.client;
 
-<<<<<<< HEAD
 import com.google.common.base.Optional;
 import com.google.common.base.Preconditions;
+import java.io.IOException;
+import java.io.InputStream;
+import java.net.URI;
+import java.net.URISyntaxException;
+import java.util.Properties;
 
 import com.urbanairship.api.client.model.*;
 import com.urbanairship.api.location.model.BoundedBox;
@@ -22,16 +26,8 @@
 import com.urbanairship.api.segments.model.AudienceSegment;
 import com.urbanairship.api.tag.model.AddRemoveDeviceFromTagPayload;
 import com.urbanairship.api.tag.model.BatchModificationPayload;
-=======
-import java.io.IOException;
-import java.io.InputStream;
-import java.net.URI;
-import java.net.URISyntaxException;
-import java.util.Properties;
-
 import com.google.common.base.Objects;
 import com.google.common.base.Optional;
->>>>>>> 0e9938eb
 import org.apache.commons.lang.StringUtils;
 import org.apache.http.HttpHost;
 import org.apache.http.HttpResponse;
@@ -40,7 +36,6 @@
 import org.apache.http.client.utils.URIBuilder;
 import org.apache.http.entity.ContentType;
 import org.apache.http.params.CoreProtocolPNames;
-<<<<<<< HEAD
 
 import org.joda.time.DateTime;
 import org.slf4j.Logger;
@@ -53,10 +48,6 @@
 import java.util.List;
 import java.util.Properties;
 import java.util.UUID;
-=======
-import org.slf4j.Logger;
-import org.slf4j.LoggerFactory;
-
 import com.google.common.base.Preconditions;
 import com.urbanairship.api.client.model.APIClientResponse;
 import com.urbanairship.api.client.model.APIListAllSchedulesResponse;
@@ -67,7 +58,6 @@
 import com.urbanairship.api.schedule.model.SchedulePayload;
 import com.urbanairship.api.tag.model.AddRemoveDeviceFromTagPayload;
 import com.urbanairship.api.tag.model.BatchModificationPayload;
->>>>>>> 0e9938eb
 
 /**
  * The APIClient class handles HTTP requests to the Urban Airship API
@@ -164,12 +154,6 @@
     /* Provisioning Methods */
 
     private Request provisionRequest(Request object) {
-<<<<<<< HEAD
-        return object
-                .config(CoreProtocolPNames.USER_AGENT, getUserAgent())
-                .addHeader(CONTENT_TYPE_KEY, CONTENT_TYPE_VALUE)
-                .addHeader(ACCEPT_KEY, versionedAcceptHeader(version));
-=======
         object.config(CoreProtocolPNames.USER_AGENT, getUserAgent())
             .addHeader(CONTENT_TYPE_KEY, versionedAcceptHeader(version))
             .addHeader(ACCEPT_KEY, versionedAcceptHeader(version));
@@ -177,7 +161,6 @@
         if (proxyInfo.isPresent()) { object.viaProxy(proxyInfo.get().getProxyHost()); }
 
         return object;
->>>>>>> 0e9938eb
     }
 
     private Executor provisionExecutor() {
