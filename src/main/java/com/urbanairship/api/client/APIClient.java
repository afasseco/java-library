--- conflicted
+++ resolved
@@ -55,13 +55,10 @@
     private final static String API_SCHEDULE_PATH = "/api/schedules/";
     private final static String API_TAGS_PATH = "/api/tags/";
     private final static String API_TAGS_BATCH_PATH = "/api/tags/batch/";
-<<<<<<< HEAD
     private final static String API_LOCATION_PATH = "/api/location/";
-=======
     private final static String API_SEGMENTS_PATH = "/api/segments/";
     private final static String API_DEVICE_CHANNELS_PATH = "/api/channels/";
     private final static String API_STATISTICS_PATH = "/api/push/stats/";
->>>>>>> 255c7d3b
 
     /* User auth */
     private final String appKey;
@@ -295,7 +292,6 @@
         return provisionExecutor().execute(req).returnResponse();
     }
 
-<<<<<<< HEAD
     /* Location API */
 
     public APIClientResponse<APILocationResponse> queryLocationInformation(String query) throws IOException {
@@ -378,7 +374,42 @@
                         box.getCornerTwo().getLatitude() + "," +
                         box.getCornerTwo().getLongitude()
         ));
-=======
+
+        Request req = provisionRequest(Request.Get(builder.toString()));
+
+        req.removeHeaders(ACCEPT_KEY);      // Workaround for v3 routing bug
+
+        if (logger.isDebugEnabled()) {
+            logger.debug(String.format("Executing query location information without type request %s", req));
+        }
+
+        return provisionExecutor().execute(req).handleResponse(new LocationAPIResponseHandler());
+    }
+
+    public APIClientResponse<APILocationResponse> queryLocationInformation(BoundedBox box, String type) throws IOException {
+        Preconditions.checkNotNull(box, "Box must not be null");
+        Preconditions.checkArgument(box.isValid(), "Box must be a valid coordinate");
+
+        URIBuilder builder = new URIBuilder(baseURI.resolve(API_LOCATION_PATH +
+                box.getCornerOne().getLatitude() + "," +
+                box.getCornerOne().getLongitude() + "," +
+                box.getCornerTwo().getLatitude() + "," +
+                box.getCornerTwo().getLongitude()
+        ));
+
+        builder.addParameter("type", type);
+
+        Request req = provisionRequest(Request.Get(builder.toString()));
+
+        req.removeHeaders(ACCEPT_KEY);      // Workaround for v3 routing bug
+
+        if (logger.isDebugEnabled()) {
+            logger.debug(String.format("Executing query location information without type request %s", req));
+        }
+
+        return provisionExecutor().execute(req).handleResponse(new LocationAPIResponseHandler());
+    }
+
     /* Segments API */
 
     public APIClientResponse<APIListAllSegmentsResponse> listAllSegments() throws IOException {
@@ -447,33 +478,12 @@
         builder.addParameter("start", start.toLocalDateTime().toString());
         builder.addParameter("end", end.toLocalDateTime().toString());
         builder.addParameter("format", "json");
->>>>>>> 255c7d3b
-
-        Request req = provisionRequest(Request.Get(builder.toString()));
-
-        req.removeHeaders(ACCEPT_KEY);      // Workaround for v3 routing bug
-
-        if (logger.isDebugEnabled()) {
-<<<<<<< HEAD
-            logger.debug(String.format("Executing query location information without type request %s", req));
-        }
-
-        return provisionExecutor().execute(req).handleResponse(new LocationAPIResponseHandler());
-    }
-
-    public APIClientResponse<APILocationResponse> queryLocationInformation(BoundedBox box, String type) throws IOException {
-        Preconditions.checkNotNull(box, "Box must not be null");
-        Preconditions.checkArgument(box.isValid(), "Box must be a valid coordinate");
-
-        URIBuilder builder = new URIBuilder(baseURI.resolve(API_LOCATION_PATH +
-                box.getCornerOne().getLatitude() + "," +
-                box.getCornerOne().getLongitude() + "," +
-                box.getCornerTwo().getLatitude() + "," +
-                box.getCornerTwo().getLongitude()
-        ));
-
-        builder.addParameter("type", type);
-=======
+
+        Request req = provisionRequest(Request.Get(builder.toString()));
+
+        req.removeHeaders(ACCEPT_KEY);      // Workaround for v3 routing bug
+
+        if (logger.isDebugEnabled()) {
             logger.debug(String.format("Executing list Statistics in CSV String format request %s", req));
         }
 
@@ -500,24 +510,16 @@
         builder.addParameter("start", start.toLocalDateTime().toString());
         builder.addParameter("end", end.toLocalDateTime().toString());
         builder.addParameter("format", "csv");
->>>>>>> 255c7d3b
-
-        Request req = provisionRequest(Request.Get(builder.toString()));
-
-        req.removeHeaders(ACCEPT_KEY);      // Workaround for v3 routing bug
-
-        if (logger.isDebugEnabled()) {
-<<<<<<< HEAD
-            logger.debug(String.format("Executing query location information without type request %s", req));
-        }
-
-        return provisionExecutor().execute(req).handleResponse(new LocationAPIResponseHandler());
-=======
+
+        Request req = provisionRequest(Request.Get(builder.toString()));
+
+        req.removeHeaders(ACCEPT_KEY);      // Workaround for v3 routing bug
+
+        if (logger.isDebugEnabled()) {
             logger.debug(String.format("Executing list Statistics in CSV String format request %s", req));
         }
 
         return provisionExecutor().execute(req).handleResponse(new StringAPIResponseHandler());
->>>>>>> 255c7d3b
     }
 
     /* Object methods */
