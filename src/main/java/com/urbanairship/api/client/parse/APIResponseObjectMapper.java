--- conflicted
+++ resolved
@@ -18,7 +18,6 @@
 import com.urbanairship.api.location.parse.LocationDeserializer;
 import com.urbanairship.api.client.model.*;
 import com.urbanairship.api.push.model.PushPayload;
-
 import com.urbanairship.api.push.parse.PushObjectMapper;
 import com.urbanairship.api.push.parse.PushPayloadDeserializer;
 import com.urbanairship.api.reports.model.*;
@@ -55,7 +54,6 @@
         MODULE.addDeserializer(SchedulePayload.class, SchedulePayloadDeserializer.INSTANCE);
         MODULE.addDeserializer(PushPayload.class, new PushPayloadDeserializer());
         MODULE.addDeserializer(APIListTagsResponse.class, new APIListTagsResponseDeserializer());
-
         MODULE.addDeserializer(SegmentInformation.class, new SegmentInformationDeserializer());
         MODULE.addDeserializer(APIListAllSegmentsResponse.class, new APIListAllSegmentsResponseDeserializer());
         MODULE.addDeserializer(AudienceSegment.class, AudienceSegmentDeserializer.INSTANCE);
@@ -65,9 +63,6 @@
         MODULE.addDeserializer(Operator.class, OperatorDeserializer.INSTANCE);
         MODULE.addSerializer(Operator.class, OperatorSerializer.INSTANCE);
         MODULE.addDeserializer(Predicate.class, PredicateDeserializer.INSTANCE);
-
-
-
         MODULE.addDeserializer(IosSettings.class, new IosSettingsDeserializer());
         MODULE.addDeserializer(QuietTime.class, new QuietTimeDeserializer());
         MODULE.addDeserializer(ChannelView.class, new ChannelViewDeserializer());
@@ -75,16 +70,13 @@
         MODULE.addDeserializer(APIListSingleChannelResponse.class, new APIListSingleChannelResponseDeserializer());
         MODULE.addDeserializer(APIListAllChannelsResponse.class, new APIListAllChannelsResponseDeserializer());
         MODULE.addDeserializer(AppStats.class, new AppStatsDeserializer());
-<<<<<<< HEAD
         MODULE.addDeserializer(PerPushCounts.class, new PerPushCountsDeserializer());
         MODULE.addDeserializer(RichPerPushCounts.class, new RichPerPushCountsDeserializer());
         MODULE.addDeserializer(PerPushDetailResponse.class, new PerPushDetailResponseDeserializer());
         MODULE.addDeserializer(PlatformCounts.class, new PlatformCountsDeserializer());
         MODULE.addDeserializer(PerPushSeriesResponse.class, new PerPushSeriesResponseDeserializer());
-=======
         MODULE.addDeserializer(Location.class, new LocationDeserializer());
         MODULE.addDeserializer(APILocationResponse.class, new APILocationResponseDeserializer());
->>>>>>> eb63fdb5
 
         MAPPER.registerModule(PushObjectMapper.getModule());
         MAPPER.registerModule(MODULE);
