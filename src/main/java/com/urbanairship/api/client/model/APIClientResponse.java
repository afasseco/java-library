
/*
 * Copyright 2013 Urban Airship and Contributors
 */

package com.urbanairship.api.client.model;

import com.urbanairship.api.reports.model.AppStats;
import com.urbanairship.api.schedule.model.SchedulePayload;
import org.apache.http.HttpResponse;

import java.util.List;

/**
 * APIClientResponse encapsulates relevant data about responses from the
 * Urban Airship API. This is the object returned for successful API requests.
 * It contains the raw HttpResponse object and an API response object with
 * the details of the Urban Airship response specifically.
 */
public class APIClientResponse<T> {

    private final T apiResponse;
    private final HttpResponse httpResponse;

    private APIClientResponse(T apiResponse, HttpResponse
            httpResponse){
        this.apiResponse = apiResponse;
        this.httpResponse = httpResponse;
    }

    /**
     * Return a Builder for an APIPushResponse
     * @return Builder
     */
    public static Builder<APIPushResponse> newPushResponseBuilder(){
        return new Builder<APIPushResponse>();
    }

    /**
     * Return a Builder for an APIScheduleResponse
     * @return Builder
     */
    public static Builder<APIScheduleResponse> newScheduleResponseBuilder(){
        return new Builder<APIScheduleResponse>();
    }

    /**
     * Return a Builder for an APIListAllSchedulesResponse
     * @return Builder
     */
    public static Builder<APIListAllSchedulesResponse> newListAllSchedulesResponseBuilder(){
        return new Builder<APIListAllSchedulesResponse>();
    }

    /**
     * Return a Builder for an SchedulePayload
     * @return Builder
     */
    public static Builder<SchedulePayload> newSchedulePayloadBuilder(){
        return new Builder<SchedulePayload>();
    }

    /**
     * Return a Builder for an APIListTagsResponse
     * @return Builder
     */
    public static Builder<APIListTagsResponse> newListTagsResponseBuilder(){
        return new Builder<APIListTagsResponse>();
    }

    /**
<<<<<<< HEAD
     * Return a Builder for an APILocationResponse
     * @return Builder
     */
    public static Builder<APILocationResponse> newLocationResponseBuilder(){
        return new Builder<APILocationResponse>();
=======
     * Return a Builder for a List of AppStats
     * @return Builder
     */
    public static Builder<List<AppStats>> newListAppStatsBuilder(){
        return new Builder<List<AppStats>>();
    }

    /**
     * Return a Builder for a String
     * @return Builder
     */
    public static Builder<String> newStringResponseBuilder(){
        return new Builder<String>();
    }

    /**
     * Return a Builder for an APIListAllChannelsResponse
     * @return Builder
     */
    public static Builder<APIListAllChannelsResponse> newListAllChannelsResponseBuilder(){
        return new Builder<APIListAllChannelsResponse>();
    }

    /**
     * Return a Builder for an APIListAllSegmentsResponse
     * @return Builder
     */
    public static Builder<APIListAllSegmentsResponse> newListAllSegmentsResponseBuilder(){
        return new Builder<APIListAllSegmentsResponse>();
>>>>>>> 255c7d3b
    }

    /**
     * Return the HTTP request object used for the request.
     * The HttpEntity associated with the request will be closed, and
     * attempting to read from it will throw an exception
     * @return HttpResponse returned with this request
     */
    public HttpResponse getHttpResponse() {
        return httpResponse;
    }

    /**
     * The APIResponse object for this request. Returns one of the API response
     * types.
     * @return APIResponse Type for this request.
     */
    public T getApiResponse() {
        return apiResponse;
    }

    public String toString(){
        StringBuilder builder = new StringBuilder();
        builder.append("\nHttp:");
        builder.append(httpResponse.toString());
        builder.append("\nAPI:");
        builder.append(apiResponse.toString());
        return builder.toString();
    }

    /**
     * Build a APIClientResponse of the given type.
     */
    public static class Builder<T> {

        private T apiResponse;
        private HttpResponse httpResponse;

        private Builder(){}

        /**
         * The API response specific to the Urban Airship API request.
         * @param apiResponse API response object.
         * @return This Builder
         */
        public Builder<T> setApiResponse(T apiResponse){
            this.apiResponse = apiResponse;
            return this;
        }

        /**
         * The raw HttpResponse response that was returned for this
         * request.
         * @param httpResponse An Apache HttpResponse.
         * @return This Builder
         */
        public Builder<T> setHttpResponse(HttpResponse httpResponse){
            this.httpResponse = httpResponse;
            return this;
        }

        public APIClientResponse<T> build(){
            return new APIClientResponse<T>(apiResponse, httpResponse);
        }

    }
}<|MERGE_RESOLUTION|>--- conflicted
+++ resolved
@@ -69,13 +69,6 @@
     }
 
     /**
-<<<<<<< HEAD
-     * Return a Builder for an APILocationResponse
-     * @return Builder
-     */
-    public static Builder<APILocationResponse> newLocationResponseBuilder(){
-        return new Builder<APILocationResponse>();
-=======
      * Return a Builder for a List of AppStats
      * @return Builder
      */
@@ -105,7 +98,14 @@
      */
     public static Builder<APIListAllSegmentsResponse> newListAllSegmentsResponseBuilder(){
         return new Builder<APIListAllSegmentsResponse>();
->>>>>>> 255c7d3b
+    }
+
+    /**
+     * Return a Builder for an APILocationResponse
+     * @return Builder
+     */
+    public static Builder<APILocationResponse> newLocationResponseBuilder(){
+        return new Builder<APILocationResponse>();
     }
 
     /**
