--- conflicted
+++ resolved
@@ -101,7 +101,22 @@
     }
 
     /**
-<<<<<<< HEAD
+     * Return a Builder for a ReportsAPIOpensResponse
+     * @return Builder
+     */
+    public static Builder<ReportsAPIOpensResponse> newAppsOpenReportResponseBuilder(){
+        return new Builder<ReportsAPIOpensResponse>();
+    }
+
+    /**
+     * Return a Builder for a ReportsAPITimeInAppResponse
+     * @return Builder
+     */
+    public static Builder<ReportsAPITimeInAppResponse> newTimeInAppReportResponseBuilder(){
+        return new Builder<ReportsAPITimeInAppResponse>();
+    }
+
+    /**
      * Return a Builder for a PerPushDetailResponse
      * @return Builder
      */
@@ -115,21 +130,6 @@
      */
     public static Builder<PerPushSeriesResponse> newListPerPushSeriesBuilder(){
         return new Builder<PerPushSeriesResponse>();
-=======
-     * Return a Builder for a ReportsAPIOpensResponse
-     * @return Builder
-     */
-    public static Builder<ReportsAPIOpensResponse> newAppsOpenReportResponseBuilder(){
-        return new Builder<ReportsAPIOpensResponse>();
-    }
-
-    /**
-     * Return a Builder for a ReportsAPITimeInAppResponse
-     * @return Builder
-     */
-    public static Builder<ReportsAPITimeInAppResponse> newTimeInAppReportResponseBuilder(){
-        return new Builder<ReportsAPITimeInAppResponse>();
->>>>>>> bc5cd10d
     }
 
     /**
