--- conflicted
+++ resolved
@@ -66,19 +66,19 @@
     }
 
     /**
-<<<<<<< HEAD
      * Return a Builder for an APIListAllChannelsResponse
      * @return Builder
      */
     public static Builder<APIListAllChannelsResponse> newListAllChannelsResponseBuilder(){
         return new Builder<APIListAllChannelsResponse>();
-=======
+    }
+
+    /**
      * Return a Builder for an APIListAllSegmentsResponse
      * @return Builder
      */
     public static Builder<APIListAllSegmentsResponse> newListAllSegmentsResponseBuilder(){
         return new Builder<APIListAllSegmentsResponse>();
->>>>>>> bd41ca76
     }
 
     /**
