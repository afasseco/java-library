--- conflicted
+++ resolved
@@ -1,21 +1,15 @@
+/*
+ * Copyright 2013 Urban Airship and Contributors
+ */
+
 package com.urbanairship.api.push.parse;
 
-<<<<<<< HEAD
-import com.google.common.collect.ImmutableCollection;
-import com.google.common.collect.ImmutableMultimap;
-import com.urbanairship.api.push.model.Platform;
 import com.urbanairship.api.push.model.PushPayload;
 import org.codehaus.jackson.JsonGenerator;
 import org.codehaus.jackson.map.JsonSerializer;
 import org.codehaus.jackson.map.SerializerProvider;
-=======
-        import com.urbanairship.api.push.model.PushPayload;
-        import org.codehaus.jackson.JsonGenerator;
-        import org.codehaus.jackson.map.JsonSerializer;
-        import org.codehaus.jackson.map.SerializerProvider;
->>>>>>> 2e167b3f
 
-        import java.io.IOException;
+import java.io.IOException;
 
 public class PushPayloadSerializer extends JsonSerializer<PushPayload> {
 
@@ -35,13 +29,8 @@
         if (payload.getMessage().isPresent()) {
             jgen.writeObjectField("message", payload.getMessage().get());
         }
-<<<<<<< HEAD
-        if (payload.getOptions().isPresent()) {
-            jgen.writeObjectField("options", payload.getOptions().get());
-=======
         if (payload.getPushOptions().isPresent()) {
             jgen.writeObjectField("options", payload.getPushOptions());
->>>>>>> 2e167b3f
         }
 
         jgen.writeEndObject();
