--- conflicted
+++ resolved
@@ -1,3 +1,7 @@
+/*
+ * Copyright 2013 Urban Airship and Contributors
+ */
+
 package com.urbanairship.api.push.model;
 
 import com.urbanairship.api.push.model.notification.Notification;
@@ -7,32 +11,22 @@
 
 import com.google.common.base.Optional;
 import com.google.common.base.Preconditions;
-import com.google.common.base.Supplier;
-import com.google.common.collect.ImmutableMultimap;
-import com.google.common.collect.ImmutableSet;
-import com.google.common.collect.Maps;
-import com.google.common.collect.Multimap;
-import com.google.common.collect.Multimaps;
-import com.google.common.collect.Sets;
-import org.apache.commons.lang.StringUtils;
-import org.joda.time.DateTime;
-
-import java.util.Collection;
-import java.util.Set;
-
+
+/**
+ * Represents a Push payload for the Urban Airship API
+ */
 public final class PushPayload extends PushModelObject {
 
     private final Selector audience;
     private final Optional<Notification> notification;
     private final Optional<RichPushMessage> message;
-<<<<<<< HEAD
-    private final PlatformData platforms;
-    private final Optional<PushOptions> options;
-=======
-    private final DeviceTypeData deviceTypes;
+    private final PlatformData deviceTypes;
     private final Optional<PushOptions> pushOptions;
->>>>>>> 2e167b3f
-
+
+    /**
+     * PushPayload builder
+     * @return Builder
+     */
     public static Builder newBuilder() {
         return new Builder();
     }
@@ -40,45 +34,51 @@
     private PushPayload(Selector audience,
                         Optional<Notification> notification,
                         Optional<RichPushMessage> message,
-<<<<<<< HEAD
-                        PlatformData platforms,
-                        PushOptions options) {
-        this.audience = audience;
-        this.notification = notification;
-        this.message = message;
-        this.platforms = platforms;
-        this.options = Optional.fromNullable(options);
-=======
-                        DeviceTypeData deviceTypes,
+                        PlatformData deviceTypes,
                         Optional<PushOptions> pushOptions) {
         this.audience = audience;
         this.notification = notification;
         this.message = message;
         this.deviceTypes = deviceTypes;
         this.pushOptions = pushOptions;
->>>>>>> 2e167b3f
-    }
-
+    }
+
+    /**
+     * Get the audience
+     * @return audience
+     */
     public Selector getAudience() {
         return audience;
     }
 
+    /**
+     * Get the Notification. This is optional.
+     * @return Optional<<T>Notification</T>>
+     */
     public Optional<Notification> getNotification() {
         return notification;
     }
 
+    /**
+     * Get the rich push message. This is optional
+     * @return Optional<<T>RichPushMessage</T>>
+     */
     public Optional<RichPushMessage> getMessage() {
         return message;
     }
 
+    /**
+     * Get the deviceTypes
+     * @return DeviceTypeData
+     */
     public PlatformData getPlatforms() {
-        return platforms;
-    }
-
-    public Optional<PushOptions> getOptions() {
-        return options;
-    }
-
+        return deviceTypes;
+    }
+
+    /**
+     * Boolean indicating whether audience is SelectorType.ALL
+     * @return audience is all
+     */
     public boolean isBroadcast() {
         return audience.getType().equals(SelectorType.ALL);
     }
@@ -107,7 +107,7 @@
         if (message != null ? !message.equals(that.message) : that.message != null) {
             return false;
         }
-        if (platforms != null ? !platforms.equals(that.platforms) : that.platforms != null) {
+        if (deviceTypes != null ? !deviceTypes.equals(that.deviceTypes) : that.deviceTypes != null) {
             return false;
         }
         if (pushOptions != null ? !pushOptions.equals(that.pushOptions) : that.pushOptions != null) {
@@ -122,71 +122,72 @@
         int result = (audience != null ? audience.hashCode() : 0);
         result = 31 * result + (notification != null ? notification.hashCode() : 0);
         result = 31 * result + (message != null ? message.hashCode() : 0);
-<<<<<<< HEAD
-        result = 31 * result + (platforms != null ? platforms.hashCode() : 0);
-=======
         result = 31 * result + (deviceTypes != null ? deviceTypes.hashCode() : 0);
         result = 31 * result + (pushOptions != null ? pushOptions.hashCode() : 0);
->>>>>>> 2e167b3f
         return result;
     }
 
     @Override
     public String toString() {
         return "PushPayload{" +
-            "audience=" + audience +
-            ", notification=" + notification +
-            ", message=" + message +
-<<<<<<< HEAD
-            ", platforms=" + platforms +
-=======
-            ", deviceTypes=" + deviceTypes +
-            ", pushOptions=" + pushOptions +
->>>>>>> 2e167b3f
-            '}';
+                "audience=" + audience +
+                ", notification=" + notification +
+                ", message=" + message +
+                ", deviceTypes=" + deviceTypes +
+                ", pushOptions=" + pushOptions +
+                '}';
     }
 
     public static class Builder {
-        private PlatformData platforms = null;
+        private PlatformData deviceTypes = null;
         private Selector audience = null;
         private Notification notification = null;
         private RichPushMessage message = null;
-<<<<<<< HEAD
-        private PushOptions options = null;
-=======
         private PushOptions pushOptions = null;
 
->>>>>>> 2e167b3f
 
         private Builder() { }
 
+        /**
+         * Set the Audience.
+         * @param value audience Selector
+         * @return Builder
+         */
         public Builder setAudience(Selector value) {
             this.audience = value;
             return this;
         }
 
+        /**
+         * Set the Notification
+         * @param notification Notification
+         * @return Builder
+         */
         public Builder setNotification(Notification notification) {
             this.notification = notification;
             return this;
         }
 
+        /**
+         * Set the rich push message.
+         * @param message RichPushMessage
+         * @return Builder
+         */
         public Builder setMessage(RichPushMessage message) {
             this.message = message;
             return this;
         }
 
-        public Builder setOptions(PushOptions options) {
-            this.options = options;
-            return this;
-        }
-
-        public Builder setPlatforms(PlatformData platforms) {
-            this.platforms = platforms;
-            return this;
-        }
-
-<<<<<<< HEAD
-=======
+        /**
+         * Set the Device Type data
+         * @param deviceTypes DeviceTypeData
+         * @return Builder
+         */
+        public Builder setPlatforms(PlatformData deviceTypes) {
+            this.deviceTypes = deviceTypes;
+            return this;
+        }
+
         public Builder setPushOptions(PushOptions pushOptions) {
             this.pushOptions = pushOptions;
             return this;
@@ -205,22 +206,17 @@
          * @throws NullPointerException
          * @return PushPayload
          */
->>>>>>> 2e167b3f
         public PushPayload build() {
-            Preconditions.checkArgument(!(notification == null && message == null), "At least one of 'notification' or 'message' must be set.");
+            Preconditions.checkArgument(!(notification == null && message == null),
+                    "At least one of 'notification' or 'message' must be set.");
             Preconditions.checkNotNull(audience, "'audience' must be set");
-            Preconditions.checkNotNull(platforms, "'device_types' must be set");
+            Preconditions.checkNotNull(deviceTypes, "'device_types' must be set");
 
             return new PushPayload(audience,
-                                   Optional.fromNullable(notification),
-                                   Optional.fromNullable(message),
-<<<<<<< HEAD
-                                   platforms,
-                                   options);
-=======
-                                   deviceTypes,
-                                   Optional.fromNullable(pushOptions));
->>>>>>> 2e167b3f
+                    Optional.fromNullable(notification),
+                    Optional.fromNullable(message),
+                    deviceTypes,
+                    Optional.fromNullable(pushOptions));
         }
     }
 }