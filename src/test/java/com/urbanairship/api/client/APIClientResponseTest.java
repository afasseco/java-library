package com.urbanairship.api.client;

import com.urbanairship.api.channel.registration.model.ChannelView;
import com.google.common.collect.ImmutableList;
import com.urbanairship.api.client.model.*;
import com.urbanairship.api.push.model.DeviceType;
import com.urbanairship.api.push.model.DeviceTypeData;
import com.urbanairship.api.push.model.PushPayload;
import com.urbanairship.api.push.model.audience.Selectors;
import com.urbanairship.api.push.model.notification.Notification;
import com.urbanairship.api.push.model.notification.Notifications;
import com.urbanairship.api.reports.model.AppStats;
import com.urbanairship.api.schedule.model.Schedule;
import com.urbanairship.api.schedule.model.SchedulePayload;
import org.apache.http.HttpResponse;
import org.apache.http.ProtocolVersion;
import org.apache.http.message.BasicHttpResponse;
import org.apache.http.message.BasicStatusLine;

import org.joda.time.DateTime;
import org.junit.Test;

import static org.junit.Assert.assertEquals;
import static org.junit.Assert.assertTrue;

import java.util.ArrayList;
import java.util.Arrays;
import java.util.List;


public class APIClientResponseTest {

    @Test
<<<<<<< HEAD
    public void testListOfAppStatsAPIResponse(){
        HttpResponse httpResponse = new BasicHttpResponse(new BasicStatusLine(
                new ProtocolVersion("HTTP",1,1), 200, "OK"));

        AppStats one = AppStats.newBuilder()
                .setStartTime(new DateTime(2015, 1, 1, 0, 0, 0, 0))
                .build();

        AppStats two = AppStats.newBuilder()
                .setStartTime(new DateTime(2016, 1, 1, 0, 0, 0, 0))
                .build();

        List<AppStats> list = new ArrayList<AppStats>();

        list.add(one);
        list.add(two);

        APIClientResponse.Builder<List<AppStats>> builder =
                APIClientResponse.newListAppStatsBuilder()
                        .setApiResponse(list)
                        .setHttpResponse(httpResponse);

        APIClientResponse<List<AppStats>> testResponse = builder.build();

        assertTrue("HTTP response not set properly",
                testResponse.getHttpResponse().equals(httpResponse));

        assertTrue("APIResponse not set properly",
                testResponse.getApiResponse().equals(list));
    }

    @Test
    public void testStringAPIResponse(){
        HttpResponse httpResponse = new BasicHttpResponse(new BasicStatusLine(
                new ProtocolVersion("HTTP",1,1), 200, "OK"));

        APIClientResponse.Builder<String> builder =
                APIClientResponse.newStringResponseBuilder()
                        .setApiResponse("StringLaLaLa")
                        .setHttpResponse(httpResponse);

        APIClientResponse<String> testResponse = builder.build();

        assertTrue("HTTP response not set properly",
                testResponse.getHttpResponse().equals(httpResponse));

        assertTrue("APIResponse not set properly",
                testResponse.getApiResponse().equals("StringLaLaLa"));
=======
    public void testAPIListAllSegmentsResponse() {

        HttpResponse httpResponse = new BasicHttpResponse(new BasicStatusLine(
                new ProtocolVersion("HTTP",1,1), 200, "OK"));

        httpResponse.setHeader("Link", "NextPage");

        SegmentInformation si = SegmentInformation.newBuilder()
                .setCreationDate(123L)
                .setDisplayName("DisplayName")
                .setId("Id")
                .setModificationDate(321L)
                .build();

        ImmutableList<SegmentInformation> listsi = ImmutableList.<SegmentInformation>builder()
                .add(si)
                .build();

        APIListAllSegmentsResponse segmentsResponse = APIListAllSegmentsResponse.newBuilder()
                .setNextPage("NextPage")
                .setSegments(listsi)
                .build();

        APIClientResponse.Builder<APIListAllSegmentsResponse> builder =
                APIClientResponse.newListAllSegmentsResponseBuilder()
                        .setApiResponse(segmentsResponse)
                        .setHttpResponse(httpResponse);

        APIClientResponse<APIListAllSegmentsResponse> testResponse = builder.build();

        assertEquals("HTTP response not set properly", httpResponse, testResponse.getHttpResponse());
        assertEquals("APIResponse not set properly", segmentsResponse, testResponse.getApiResponse());
>>>>>>> df83761f
    }

    @Test
    public void testAPIScheduleResponse(){
        HttpResponse httpResponse = new BasicHttpResponse(new BasicStatusLine(
                new ProtocolVersion("HTTP",1,1), 200, "OK"));
        APIScheduleResponse scheduleResponse = APIScheduleResponse.newBuilder()
                .addAllScheduleUrls(Arrays.asList("ID1", "ID2"))
                .setOperationId("ID")
                .build();
        APIClientResponse.Builder<APIScheduleResponse> builder =
                APIClientResponse.newScheduleResponseBuilder()
                                 .setApiResponse(scheduleResponse)
                                 .setHttpResponse(httpResponse);
        APIClientResponse<APIScheduleResponse> testResponse = builder.build();
        assertTrue("HTTP response not set properly",
                   testResponse.getHttpResponse().equals(httpResponse));

        assertTrue("APIResponse not set properly",
                   testResponse.getApiResponse().equals(scheduleResponse));
    }

    @Test
    public void testAPIListAllSchedulesResponse(){
        HttpResponse httpResponse = new BasicHttpResponse(new BasicStatusLine(
                new ProtocolVersion("HTTP",1,1), 200, "OK"));


        SchedulePayload sample = SchedulePayload.newBuilder()
                                        .setSchedule(Schedule.newBuilder()
                                                .setScheduledTimestamp(DateTime.now())
                                                .build())
                                        .setPushPayload(PushPayload.newBuilder()
                                                .setAudience(Selectors.all())
                                                .setNotification(Notification.newBuilder()
                                                        .setAlert("Derp")
                                                        .build())
                                                .setDeviceTypes(DeviceTypeData.of(DeviceType.IOS))
                                                .build())
                                        .setUrl("http://sample.com/")
                                        .build();

        APIListAllSchedulesResponse listScheduleResponse = APIListAllSchedulesResponse.newBuilder()
                .setCount(5)
                .setTotalCount(6)
                .addSchedule(SchedulePayload.newBuilder()
                        .setSchedule(Schedule.newBuilder()
                                .setScheduledTimestamp(DateTime.now())
                                .build())
                        .setPushPayload(PushPayload.newBuilder()
                                                   .setAudience(Selectors.deviceToken("token"))
                                                   .setNotification(Notifications.notification("UA Push"))
                                                   .setDeviceTypes(DeviceTypeData.of(DeviceType.IOS))
                                                   .build())
                        .build())
                .build();

        APIClientResponse.Builder<APIListAllSchedulesResponse> builder =
                APIClientResponse.newListAllSchedulesResponseBuilder()
                        .setApiResponse(listScheduleResponse)
                        .setHttpResponse(httpResponse);
        APIClientResponse<APIListAllSchedulesResponse> testResponse = builder.build();
        assertTrue("HTTP response not set properly",
                testResponse.getHttpResponse().equals(httpResponse));

        assertTrue("APIResponse not set properly",
                testResponse.getApiResponse().equals(listScheduleResponse));

    }

    @Test
    public void testAPIListTagsResponse(){
        HttpResponse httpResponse = new BasicHttpResponse(new BasicStatusLine(
                new ProtocolVersion("HTTP",1,1), 200, "OK"));

        List<String> listOTags = new ArrayList<String>();
        listOTags.add("Puppies");
        listOTags.add("Kitties");

        APIListTagsResponse listTagsResponse = APIListTagsResponse.newBuilder()
                .allAllTags(listOTags)
                .build();
        APIClientResponse.Builder<APIListTagsResponse> builder =
                APIClientResponse.newListTagsResponseBuilder()
                        .setApiResponse(listTagsResponse)
                        .setHttpResponse(httpResponse);
        APIClientResponse<APIListTagsResponse> testResponse = builder.build();
        assertTrue("HTTP response not set properly",
                testResponse.getHttpResponse().equals(httpResponse));

        assertTrue("APIResponse not set properly",
                testResponse.getApiResponse().equals(listTagsResponse));
    }

    @Test
    public void testAPIListAllChannelsResponse(){
        HttpResponse httpResponse = new BasicHttpResponse(new BasicStatusLine(
                new ProtocolVersion("HTTP",1,1), 200, "OK"));

        APIListAllChannelsResponse response = APIListAllChannelsResponse.newBuilder()
                .setNextPage("nextPage")
                .addChannel(ChannelView.newBuilder()
                        .setAlias("Alias")
                        .setBackground(true)
                        .setChannelId("channelID")
                        .setCreatedMillis(12345L)
                        .setDeviceType(com.urbanairship.api.channel.registration.model.DeviceType.ANDROID)
                        .setInstalled(true)
                        .setLastRegistrationMillis(12345L)
                        .setOptedIn(true)
                        .setPushAddress("PUSH")
                        .build())
                .build();

        APIClientResponse.Builder<APIListAllChannelsResponse> builder =
                APIClientResponse.newListAllChannelsResponseBuilder()
                        .setApiResponse(response)
                        .setHttpResponse(httpResponse);

        APIClientResponse<APIListAllChannelsResponse> testResponse = builder.build();

        assertTrue("HTTP response not set properly",
                testResponse.getHttpResponse().equals(httpResponse));

        assertTrue("APIResponse not set properly",
                testResponse.getApiResponse().equals(response));
    }

    @Test
    public void testAPIPushResponse(){
        HttpResponse httpResponse = new BasicHttpResponse(new BasicStatusLine(
                new ProtocolVersion("HTTP",1,1), 200, "OK"));
        APIPushResponse pushResponse = APIPushResponse.newBuilder()
                .addAllPushIds(Arrays.asList("ID1", "ID2"))
                .setOperationId("OpID")
                .build();
        APIClientResponse.Builder<APIPushResponse>builder =
                APIClientResponse.newPushResponseBuilder()
                .setApiResponse(pushResponse)
                .setHttpResponse(httpResponse);
        APIClientResponse<APIPushResponse> apiResponse = builder.build();
        assertTrue("HTTP response not set properly",
                   apiResponse.getHttpResponse().equals(httpResponse));
        assertTrue("APIResponse not set properly",
                   apiResponse.getApiResponse().equals(pushResponse));
    }

}<|MERGE_RESOLUTION|>--- conflicted
+++ resolved
@@ -31,7 +31,8 @@
 public class APIClientResponseTest {
 
     @Test
-<<<<<<< HEAD
+    public void testAPIListAllSegmentsResponse() {
+    @Test
     public void testListOfAppStatsAPIResponse(){
         HttpResponse httpResponse = new BasicHttpResponse(new BasicStatusLine(
                 new ProtocolVersion("HTTP",1,1), 200, "OK"));
@@ -80,8 +81,7 @@
 
         assertTrue("APIResponse not set properly",
                 testResponse.getApiResponse().equals("StringLaLaLa"));
-=======
-    public void testAPIListAllSegmentsResponse() {
+    }
 
         HttpResponse httpResponse = new BasicHttpResponse(new BasicStatusLine(
                 new ProtocolVersion("HTTP",1,1), 200, "OK"));
@@ -113,7 +113,6 @@
 
         assertEquals("HTTP response not set properly", httpResponse, testResponse.getHttpResponse());
         assertEquals("APIResponse not set properly", segmentsResponse, testResponse.getApiResponse());
->>>>>>> df83761f
     }
 
     @Test
