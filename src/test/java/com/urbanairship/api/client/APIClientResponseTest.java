--- conflicted
+++ resolved
@@ -31,7 +31,6 @@
 public class APIClientResponseTest {
 
     @Test
-<<<<<<< HEAD
     public void testAPILocationResponse(){
         HttpResponse httpResponse = new BasicHttpResponse(new BasicStatusLine(
                 new ProtocolVersion("HTTP",1,1), 200, "OK"));
@@ -42,7 +41,13 @@
                         .setApiResponse(locationResponse)
                         .setHttpResponse(httpResponse);
         APIClientResponse<APILocationResponse> testResponse = builder.build();
-=======
+        assertTrue("HTTP response not set properly",
+                testResponse.getHttpResponse().equals(httpResponse));
+
+        assertTrue("APIResponse not set properly",
+                testResponse.getApiResponse().equals(locationResponse));
+    }
+    @Test
     public void testListOfAppStatsAPIResponse(){
         HttpResponse httpResponse = new BasicHttpResponse(new BasicStatusLine(
                 new ProtocolVersion("HTTP",1,1), 200, "OK"));
@@ -67,14 +72,10 @@
 
         APIClientResponse<List<AppStats>> testResponse = builder.build();
 
->>>>>>> 255c7d3b
-        assertTrue("HTTP response not set properly",
-                testResponse.getHttpResponse().equals(httpResponse));
-
-        assertTrue("APIResponse not set properly",
-<<<<<<< HEAD
-                testResponse.getApiResponse().equals(locationResponse));
-=======
+        assertTrue("HTTP response not set properly",
+                testResponse.getHttpResponse().equals(httpResponse));
+
+        assertTrue("APIResponse not set properly",
                 testResponse.getApiResponse().equals(list));
     }
 
@@ -129,7 +130,6 @@
 
         assertEquals("HTTP response not set properly", httpResponse, testResponse.getHttpResponse());
         assertEquals("APIResponse not set properly", segmentsResponse, testResponse.getApiResponse());
->>>>>>> 255c7d3b
     }
 
     @Test
